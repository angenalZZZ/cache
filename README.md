# cache
A lightweight distributed two-level cache (memory + redis) with loader function library for Go.

This is an cache-aside pattern implementation for two-level cache, in-memory cache is buit on top of sync.Map which is thread-safe.

It does support multiple cache nodes, all cache nodes share one redis but maintains its own in-memory cache. When cache.Delete(key) is called, redis will publish to all cache nodes, then an delete 
 action (mem+redis) is performed by each cache node.

### Installation

`go get github.com/seaguest/cache`


### Tips

github.com/mohae/deepcopy is needed for object copy, if you want the copy to be efficient , please implement DeepCopy method. 

```
func (p TestStruct) DeepCopy() interface{} {
	c := p
	return &c
}
```

### Usage

``` 
package main

import (
	"time"

	"github.com/seaguest/cache"
	"github.com/seaguest/common/logger"
)

type TestStruct struct {
	Name string
}

// this is called by deepcopy, this improves reflect performance
func (p TestStruct) DeepCopy() interface{} {
	c := p
	return &c
}

func getStruct(id uint32) (*TestStruct, error) {
	key := cache.GetCacheKey("val", id)
	var v TestStruct
	err := cache.GetCacheObject(key, &v, 60, func() (interface{}, error) {
		// DB query
		time.Sleep(time.Millisecond * 100)
		return &TestStruct{Name: "test"}, nil
	})
	if err != nil {
		logger.Error(err)
<<<<<<< HEAD
		return nil, err
=======
		return 0, err
>>>>>>> 12797dd3
	}
	return &v, nil
}

func main() {
	cache.Init("127.0.0.1:6379", "", true, 200)
	v, e := getStruct(100)
	logger.Error(v, e)
}

```<|MERGE_RESOLUTION|>--- conflicted
+++ resolved
@@ -54,11 +54,7 @@
 	})
 	if err != nil {
 		logger.Error(err)
-<<<<<<< HEAD
 		return nil, err
-=======
-		return 0, err
->>>>>>> 12797dd3
 	}
 	return &v, nil
 }
@@ -69,4 +65,5 @@
 	logger.Error(v, e)
 }
 
+
 ```